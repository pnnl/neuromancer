--- conflicted
+++ resolved
@@ -13,12 +13,7 @@
 import neuromancer.slim as slim
 import neuromancer.modules.rnn as rnn
 from neuromancer.modules.activations import soft_exp, SoftExponential, SmoothedReLU
-<<<<<<< HEAD
 from neuromancer.modules.functions import bounds_clamp, bounds_scaling, w_jl
-
-=======
-from neuromancer.modules.functions import bounds_clamp, bounds_scaling, window_functions
->>>>>>> 9a96dcbb
 
 
 
@@ -182,13 +177,6 @@
             x = nlin(lin(x))
         return x
 
-<<<<<<< HEAD
-=======
-
-
-            
-
->>>>>>> 9a96dcbb
 class KANLinear(torch.nn.Module):
     """
     KANLinear module based on the efficient implementation of Kolmogorov-Arnold Network.
@@ -488,7 +476,6 @@
         self.out_features = outsize
         self.num_domains = num_domains
         self.spline_order = spline_order
-<<<<<<< HEAD
 
         self.kan_layers = nn.ModuleList()
         for _ in range(num_domains):
@@ -650,28 +637,6 @@
                     grid_range=grid_range,
                     grid_updates=grid_updates,
                     verbose=verbose
-=======
-
-        self.kan_layers = nn.ModuleList()
-        for _ in range(num_domains):
-            layers = nn.ModuleList()
-            layer_sizes = [insize] + hsizes + [outsize]
-            for in_features, out_features in zip(layer_sizes[:-1], layer_sizes[1:]):
-                layers.append(
-                    KANLinear(
-                        in_features,
-                        out_features,
-                        grid_size=grid_sizes[0],
-                        spline_order=spline_order,
-                        scale_noise=scale_noise,
-                        scale_base=scale_base,
-                        scale_spline=scale_spline,
-                        enable_standalone_scale_spline=enable_standalone_scale_spline,
-                        base_activation=base_activation,
-                        grid_eps=grid_eps,
-                        grid_range=grid_range,
-                    )
->>>>>>> 9a96dcbb
                 )
             self.kan_layers.append(layers)
 
@@ -681,7 +646,6 @@
         self.verbose = verbose
 
     def block_eval(self, x):
-<<<<<<< HEAD
         # First layer (pre-trained single-fidelity KAN)
         out = self.sfkan.block_eval(x).detach()
         
@@ -707,52 +671,6 @@
     def get_alpha_loss(self):
         return sum(10.*torch.pow(alpha, 2) for alpha in self.alpha)
 
-
-=======
-        def apply_layers(x, layers):
-            for layer in layers:
-                x = layer(x)
-            return x
-
-        # Compute outputs for all domains
-        domain_outputs = [apply_layers(x, domain_layers) for domain_layers in self.kan_layers]
-        domain_outputs = torch.stack(domain_outputs, dim=1)  # Shape: [batchsize, num_domains, out_features]
-
-        if self.num_domains == 1:
-            x_final = domain_outputs.squeeze(1)
-        else:
-            w = window_functions(x, self.num_domains)  # Shape: [batchsize, num_domains]
-            x_final = torch.sum(w.unsqueeze(-1) * domain_outputs, dim=1)
-        return x_final
-
-    def regularization_loss(self, regularize_activation=1.0, regularize_entropy=1.0):
-        return sum(
-            layer.regularization_loss(regularize_activation, regularize_entropy)
-            for domain_layers in self.kan_layers
-            for layer in domain_layers
-        )
-
-    def update_grid(self, x, margin=0.01):
-        if isinstance(x, dict):
-            x = next(iter(x.values()))
-            
-        for domain_layers in self.kan_layers:
-            for layer in domain_layers:
-                layer.update_grid(x, margin=margin)
-
-    def update_epoch(self, epoch, x):
-        if self.current_grid_index < len(self.grid_updates) and epoch >= self.grid_updates[self.current_grid_index]:
-            new_grid_size = self.grid_sizes[self.current_grid_index]
-            if self.verbose:
-                print(f"Updating grid size to {new_grid_size} at epoch {epoch}")
-                        
-            for domain_layers in self.kan_layers:
-                for layer in domain_layers:
-                    layer.grid_size = new_grid_size
-                    layer.reset_parameters()  # Reinitialize parameters with new grid size
-                    layer.update_grid(x)  # Update the grid with the current batch
-            self.current_grid_index += 1
->>>>>>> 9a96dcbb
 
 class MLP_bounds(MLP):
     """
