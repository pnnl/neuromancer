
<p align="center">
  <img src="figs/Neuromancer.png" width="250">  
</p>

<<<<<<< HEAD
# NeuroMANCER v1.5.5
=======
# NeuroMANCER v1.5.6
>>>>>>> f31d1eaf

[![PyPi Version](https://img.shields.io/pypi/v/neuromancer)](https://pypi.org/project/neuromancer)
[![License](https://img.shields.io/badge/license-BSD-blue.svg)](https://github.com/pnnl/neuromancer/blob/master/LICENSE.md)
[![Documentation](https://img.shields.io/badge/docs-online-blue.svg)](https://pnnl.github.io/neuromancer/)
![Lightning](https://img.shields.io/badge/-Lightning-792ee5?logo=pytorchlightning&logoColor=white)

**Neural Modules with Adaptive Nonlinear Constraints and Efficient Regularizations (NeuroMANCER)**
is an open-source differentiable programming (DP) library for solving parametric constrained optimization problems, 
physics-informed system identification, and parametric model-based optimal control.
NeuroMANCER is written in [PyTorch](https://pytorch.org/) and allows for systematic 
integration of machine learning with scientific computing for creating end-to-end 
differentiable models and algorithms embedded with prior knowledge and physics.

---

## Table of Contents
1. [Overview](#overview)
2. [Key Features](#key-features)
3. [What's New in v1.5.3](#whats-new-in-v153)
4. [Installation](#installation)
5. [Getting Started](#getting-started)
6. [Tutorials](#domain-examples)
6. [Documentation and User Guides](#documentation-and-user-guides)


---

### Key Features
* **Learn To Model, Learn To Control, Learn To Optimize**: Our library is built to provide end users a multitude of tools to solve Learning To Optimize (L2O), Learning To Model (L2M), and Learning To Control (L2C) tasks. Tackle advanced constrained parametric optimization, model fluid dynamics using physics-informed neural networks, or learn how to control indoor air temperature in buildings to maximize building efficiency.
* **Symbolic programming** interface makes it very easy to define and embed physics equations, domain knowledge, and constraints into those learning paradigms. 
* **Comprehensive Learning Tools**: Access a wide array of tutorials and example applications—from basic system identification to advanced predictive control—making it easy for users to learn and apply NeuroMANCER to real-world problems.
* **State-of-the-art methods**: NeuroMANCER is up-to-date with SOTA methods such as Function Encoders (FE) and Kolgomorov-Arnold Networks (KANs) for function approximation, neural ordinary differential equations (NODEs) and neural Koopman Operator (KO) and sparse identification of non-linear dynamics (SINDy) for learning to model dynamical systems, differentiable convex optimization layers for safety constraints in learning to optimize, and Differentiable Predictive Control (DPC) for learning to control nonlinear systems.
* **The NeuroMANCER-GPT Assistant**: We provide easy-to-use scripts to convert the contents of the NeuroMANCER library in a way that is suitable for ingestion in RAG-based "LLM-assistant" pipelines. Please see [Assistant](https://github.com/pnnl/neuromancer/blob/develop/assistant/README.md) to read more about how one can quickly spin up an LLM model to help understand and code in NeuroMANCER. 


<<<<<<< HEAD
## What's New in v1.5.5
=======
## What's New in v1.5.6
>>>>>>> f31d1eaf


### New Examples:
+ <a target="_blank" href="https://colab.research.google.com/github/pnnl/neuromancer/blob/master/examples/DAEs/tank_dae_example.ipynb"><img src="https://colab.research.google.com/assets/colab-badge.svg" alt="Open In Colab"/></a> Neural DAEs via operator splitting method 
+ <a target="_blank" href="https://colab.research.google.com/github/pnnl/neuromancer/blob/master/examples/control/Part_6_mixed_integer_decisions.ipynb"><img src="https://colab.research.google.com/assets/colab-badge.svg" alt="Open In Colab"/></a> Mixed-Integer DPC for thermal system
+ <a target="_blank" href="https://colab.research.google.com/github/pnnl/neuromancer/blob/master/examples/domain_examples/grid_response.ipynb"><img src="https://colab.research.google.com/assets/colab-badge.svg" alt="Open In Colab"/></a> Grid-responsive DPC for building energy systems
+ <a target="_blank" href="https://colab.research.google.com/github/pnnl/neuromancer/blob/master/examples/control/Part_3_ref_tracking_ODE.ipynb"><img src="https://colab.research.google.com/assets/colab-badge.svg" alt="Open In Colab"/></a> DPC with preview horizon 


### New Features
+ New class SystemPreview that acts as drop-in replacement for System class enabling preview horizon functionality
+ Unit tests brought up-to-date. 
<<<<<<< HEAD
=======

### Fixed bug
+ Fixed bug with mlflow dependency creating conflicts in Google Colab

>>>>>>> f31d1eaf

## Installation
Simply run 
```
pip install neuromancer
```
For manual installation, please refer to  [Installation Instructions](INSTALLATION.md)


## Getting Started

An extensive set of tutorials can be found in the 
[examples](https://github.com/pnnl/neuromancer/tree/master/examples) folder and the [Tutorials](#domain-examples) below.
Interactive notebook versions of examples are available on Google Colab!
Test out NeuroMANCER functionality before cloning the repository and setting up an
environment.

The notebooks below introduce the core abstractions of the NeuroMANCER library, in particular, our symbolic programming interface and Node classes. 

### Symbolic Variables, Nodes, Constraints, Objectives, and Systems Classes

+ <a target="_blank" href="https://colab.research.google.com/github/pnnl/neuromancer/blob/master/examples/tutorials/part_1_linear_regression.ipynb"><img src="https://colab.research.google.com/assets/colab-badge.svg" alt="Open In Colab"/></a>
Part 1: Linear regression in PyTorch vs NeuroMANCER.  

+ <a target="_blank" href="https://colab.research.google.com/github/pnnl/neuromancer/blob/master/examples/tutorials/part_2_variable.ipynb"><img src="https://colab.research.google.com/assets/colab-badge.svg" alt="Open In Colab"/></a>
Part 2: NeuroMANCER syntax tutorial: variables, constraints, and objectives.  

+ <a target="_blank" href="https://colab.research.google.com/github/pnnl/neuromancer/blob/master/examples/tutorials/part_3_node.ipynb"><img src="https://colab.research.google.com/assets/colab-badge.svg" alt="Open In Colab"/></a>
Part 3: NeuroMANCER syntax tutorial: modules, Node, and System class.

### Example
Quick example for how to solve parametric constrained optimization problem using NeuroMANCER, leveraging our symbolic programming interface, Node and Variable, Blocks, SLiM library, and PenaltyLoss classes. 

```python 
# Neuromancer syntax example for constrained optimization
import neuromancer as nm
import torch 

# define neural architecture 
func = nm.modules.blocks.MLP(insize=1, outsize=2, 
                             linear_map=nm.slim.maps['linear'], 
                             nonlin=torch.nn.ReLU, hsizes=[80] * 4)
# wrap neural net into symbolic representation via the Node class: map(p) -> x
map = nm.system.Node(func, ['p'], ['x'], name='map')
    
# define decision variables
x = nm.constraint.variable("x")[:, [0]]
y = nm.constraint.variable("x")[:, [1]]
# problem parameters sampled in the dataset
p = nm.constraint.variable('p')

# define objective function
f = (1-x)**2 + (y-x**2)**2
obj = f.minimize(weight=1.0)

# define constraints
con_1 = 100.*(x >= y)
con_2 = 100.*(x**2+y**2 <= p**2)

# create penalty method-based loss function
loss = nm.loss.PenaltyLoss(objectives=[obj], constraints=[con_1, con_2])
# construct differentiable constrained optimization problem
problem = nm.problem.Problem(nodes=[map], loss=loss)
```


## Domain Examples

NeuroMANCER is built to tackle a variety of domain-specific modeling and control problems using its array of methods. Here we show how to model and control building energy systems, as well as apply load forecasting techniques. 

For more in-depth coverage of our methods, please see our general [Tutorials](#tutorials-on-methods-for-modeling-optimization-and-control) section below. 

### Energy Systems

+ <a target="_blank" href="https://colab.research.google.com/github/pnnl/neuromancer/blob/master/examples/domain_examples/NODE_building_dynamics.ipynb">
  <img src="https://colab.research.google.com/assets/colab-badge.svg" alt="Open In Colab"/></a> Learning Building Thermal Dynamics using Neural ODEs 

+ <a target="_blank" href="https://colab.research.google.com/github/pnnl/neuromancer/blob/master/examples/domain_examples/NODE_RC_networks.ipynb">
  <img src="https://colab.research.google.com/assets/colab-badge.svg" alt="Open In Colab"/></a> Multi-zone Building Thermal Dynamics Resistance-Capacitance network with Neural ODEs

+ <a target="_blank" href="https://colab.research.google.com/github/pnnl/neuromancer/blob/master/examples/domain_examples/NODE_swing_equation.ipynb">
  <img src="https://colab.research.google.com/assets/colab-badge.svg" alt="Open In Colab"/></a> Learning Swing Equation Dynamics using Neural ODEs

+ <a target="_blank" href="https://colab.research.google.com/github/pnnl/neuromancer/blob/master/examples/domain_examples/DPC_building_control.ipynb">
  <img src="https://colab.research.google.com/assets/colab-badge.svg" alt="Open In Colab"/></a> Learning to Control Indoor Air Temperature in Buildings

+ <a target="_blank" href="https://colab.research.google.com/github/pnnl/neuromancer/blob/master/examples/domain_examples/HVAC_load_forecasting.ipynb">
  <img src="https://colab.research.google.com/assets/colab-badge.svg" alt="Open In Colab"/></a> Energy Load Forecasting for Building with MLP and CNN Models

+ <a target="_blank" href="https://colab.research.google.com/github/pnnl/neuromancer/blob/master/examples/domain_examples/building_load_forecasting_Transformers.ipynb">
  <img src="https://colab.research.google.com/assets/colab-badge.svg" alt="Open In Colab"/></a>  Energy Load Forecasting for Building with Transformers Model

+ <a target="_blank" href="https://colab.research.google.com/github/pnnl/neuromancer/blob/master/examples/domain_examples/DPC_PSH.ipynb">
  <img src="https://colab.research.google.com/assets/colab-badge.svg" alt="Open In Colab"/></a> Learning to Control Pumped-storage Hyrdoelectricity System

+ <a target="_blank" href="https://github.com/pnnl/neuromancer/blob/master/examples/domain_examples/RL_DPC_building_control.ipynb">
  <img src="https://colab.research.google.com/assets/colab-badge.svg" alt="Open In Colab"/></a> Learning to Control Building HVAC System With Safe RL and DPC

+ <a target="_blank" href="https://colab.research.google.com/github/pnnl/neuromancer/blob/master/examples/domain_examples/grid_response.ipynb"><img src="https://colab.research.google.com/assets/colab-badge.svg" alt="Open In Colab"/></a> Grid-responsive DPC for building energy systems


## Tutorials on Methods for Modeling, Optimization, and Control
### Learning to Optimize (L2O) for Parametric Programming

Neuromancer allows you to formulate and solve a broad class of parametric optimization problems, leveraging machine learning to learn the solutions to such problems. [More information on Parametric programming](https://github.com/pnnl/neuromancer/tree/develop/examples/parametric_programming)

+ <a target="_blank" href="https://colab.research.google.com/github/pnnl/neuromancer/blob/master/examples/parametric_programming/Part_1_basics.ipynb"><img src="https://colab.research.google.com/assets/colab-badge.svg" alt="Open In Colab"/></a> Learning to solve a constrained optimization problem.

+ <a target="_blank" href="https://colab.research.google.com/github/pnnl/neuromancer/blob/master/examples/parametric_programming/Part_2_pQP.ipynb"><img src="https://colab.research.google.com/assets/colab-badge.svg" alt="Open In Colab"/></a> Learning to solve a quadratically-constrained optimization problem.

+ <a target="_blank" href="https://colab.research.google.com/github/pnnl/neuromancer/blob/master/examples/parametric_programming/Part_3_pNLP.ipynb"><img src="https://colab.research.google.com/assets/colab-badge.svg" alt="Open In Colab"/></a> Learning to solve a set of 2D constrained optimization problems.

+ <a target="_blank" href="https://colab.research.google.com/github/pnnl/neuromancer/blob/master/examples/parametric_programming/Part_4_projectedGradient.ipynb"><img src="https://colab.research.google.com/assets/colab-badge.svg" alt="Open In Colab"/></a> Learning to solve a constrained optimization problem with the projected gradient.

+ <a target="_blank" href="https://colab.research.google.com/github/pnnl/neuromancer/blob/master/examples/parametric_programming/Part_5_cvxpy_layers.ipynb"><img src="https://colab.research.google.com/assets/colab-badge.svg" alt="Open In Colab"/></a> Using Cvxpylayers for differentiable projection onto the polytopic feasible set.  

+ <a target="_blank" href="https://colab.research.google.com/github/pnnl/neuromancer/blob/master/examples/parametric_programming/Part_6_pQp_lopoCorrection.ipynb"><img src="https://colab.research.google.com/assets/colab-badge.svg" alt="Open In Colab"/></a> Learning to optimize with metric learning for Operator Splitting layers.  

### Learning to Control (L2C) via Differentiable Predictive Control (DPC)
Neuromancer enables you to learn control policies for a full spectrum of differentiable white-box, grey-box, and black-box dynamical systems, subject to choice constraints and objective functions. 
[More information on Differential Predictive Control](https://github.com/pnnl/neuromancer/tree/develop/examples/control)

+ <a target="_blank" href="https://colab.research.google.com/github/pnnl/neuromancer/blob/master/examples/control/Part_1_stabilize_linear_system.ipynb">
  <img src="https://colab.research.google.com/assets/colab-badge.svg" alt="Open In Colab"/></a> Learning to stabilize a linear dynamical system.

+ <a target="_blank" href="https://colab.research.google.com/github/pnnl/neuromancer/blob/master/examples/control/Part_2_stabilize_ODE.ipynb">
  <img src="https://colab.research.google.com/assets/colab-badge.svg" alt="Open In Colab"/></a> Learning to stabilize a nonlinear differential equation.

+ <a target="_blank" href="https://colab.research.google.com/github/pnnl/neuromancer/blob/master/examples/control/Part_3_ref_tracking_ODE.ipynb">
  <img src="https://colab.research.google.com/assets/colab-badge.svg" alt="Open In Colab"/></a> Learning to control a nonlinear differential equation.

+ <a target="_blank" href="https://colab.research.google.com/github/pnnl/neuromancer/blob/master/examples/control/Part_4_NODE_control.ipynb">
  <img src="https://colab.research.google.com/assets/colab-badge.svg" alt="Open In Colab"/></a> Learning neural ODE model and control policy for an unknown dynamical system.

+ <a target="_blank" href="https://colab.research.google.com/github/pnnl/neuromancer/blob/master/examples/control/Part_5_neural_Lyapunov.ipynb">
  <img src="https://colab.research.google.com/assets/colab-badge.svg" alt="Open In Colab"/></a> Learning neural Lyapunov function for a nonlinear dynamical system.

+ <a target="_blank" href="https://colab.research.google.com/github/pnnl/neuromancer/blob/master/examples/control/Part_6_mixed_integer_decisions.ipynb"><img src="https://colab.research.google.com/assets/colab-badge.svg" alt="Open In Colab"/></a> Mixed-Integer DPC 


### Function Approximation
Neuromancer is up-to-date with state-of-the-art methods. Here we showcase the powerful Kolgomorov-Arnold networks [More information on Kolgomorov-Arnold Networks](https://github.com/pnnl/neuromancer/tree/develop/examples/KANs)
+ <a target="_blank" href="https://colab.research.google.com/github/pnnl/neuromancer/blob/feature/fbkans/examples/KANs/p1_fbkan_vs_kan_noise_data_1d.ipynb"><img src="https://colab.research.google.com/assets/colab-badge.svg" alt="Open In Colab"/></a> A comparison of KANs and FBKANs in learning a 1D multiscale function with noise
+ <a target="_blank" href="https://colab.research.google.com/github/pnnl/neuromancer/blob/feature/fbkans/examples/KANs/p2_fbkan_vs_kan_noise_data_2d.ipynb"><img src="https://colab.research.google.com/assets/colab-badge.svg" alt="Open In Colab"/></a> A comparison of KANs and FBKANs in learning a 2D multiscale function with noise
  
Neuromancer contains an implementation of function encoders, an algorithm for learning basis functions as neural networks. See [Function Encoders: A Principled Approach to Transfer Learning in Hilbert Spaces](https://arxiv.org/abs/2501.18373).
+ <a target="_blank" href="https://colab.research.google.com/github/pnnl/neuromancer/blob/master/examples/function_encoder/Part_1_Intro_to_Function_Encoders.ipynb"><img src="https://colab.research.google.com/assets/colab-badge.svg" alt="Open In Colab"/></a> An Introduction to Function Encoders

### System Identification
Neuromancer allows one to use machine learning, prior physics, and domain knowledge to construct data-driven models of dynamical systems given the measured observations of the system behavior.
[More information on System ID via Neural State Space Models and ODEs](https://github.com/pnnl/neuromancer/tree/develop/examples/ODEs)
+ <a target="_blank" href="https://colab.research.google.com/github/pnnl/neuromancer/blob/master/examples/ODEs/Part_1_NODE.ipynb">
  <img src="https://colab.research.google.com/assets/colab-badge.svg" alt="Open In Colab"/></a> Neural Ordinary Differential Equations (NODEs)

+ <a target="_blank" href="https://colab.research.google.com/github/pnnl/neuromancer/blob/master/examples/ODEs/Part_2_param_estim_ODE.ipynb">
  <img src="https://colab.research.google.com/assets/colab-badge.svg" alt="Open In Colab"/></a> Parameter estimation of an ODE system

+ <a target="_blank" href="https://colab.research.google.com/github/pnnl/neuromancer/blob/master/examples/ODEs/Part_3_UDE.ipynb">
  <img src="https://colab.research.google.com/assets/colab-badge.svg" alt="Open In Colab"/></a> Universal Differential Equations (UDEs)

+ <a target="_blank" href="https://colab.research.google.com/github/pnnl/neuromancer/blob/master/examples/ODEs/Part_4_nonauto_NODE.ipynb">
  <img src="https://colab.research.google.com/assets/colab-badge.svg" alt="Open In Colab"/></a> NODEs with exogenous inputs

+ <a target="_blank" href="https://colab.research.google.com/github/pnnl/neuromancer/blob/master/examples/ODEs/Part_5_nonauto_NSSM.ipynb">
  <img src="https://colab.research.google.com/assets/colab-badge.svg" alt="Open In Colab"/></a> Neural State Space Models (NSSMs) with exogenous inputs

+ <a target="_blank" href="https://colab.research.google.com/github/pnnl/neuromancer/blob/master/examples/ODEs/Part_6_NetworkODE.ipynb">
  <img src="https://colab.research.google.com/assets/colab-badge.svg" alt="Open In Colab"/></a> Data-driven modeling of resistance-capacitance (RC) network ODEs

+ <a target="_blank" href="https://colab.research.google.com/github/pnnl/neuromancer/blob/master/examples/ODEs/Part_7_DeepKoopman.ipynb">
  <img src="https://colab.research.google.com/assets/colab-badge.svg" alt="Open In Colab"/></a> Deep Koopman operator

+ <a target="_blank" href="https://colab.research.google.com/github/pnnl/neuromancer/blob/master/examples/ODEs/Part_8_nonauto_DeepKoopman.ipynb">
  <img src="https://colab.research.google.com/assets/colab-badge.svg" alt="Open In Colab"/></a> control-oriented Deep Koopman operator

+ <a target="_blank" href="https://colab.research.google.com/github/pnnl/neuromancer/blob/master/examples/ODEs/Part_9_SINDy.ipynb">
  <img src="https://colab.research.google.com/assets/colab-badge.svg" alt="Open In Colab"/></a> Sparse Identification of Nonlinear Dynamics (SINDy)

+ <a target="_blank" href="https://colab.research.google.com/github/pnnl/neuromancer/blob/master/examples/function_encoder/Part_2_Function_Encoder_Neural_ODE.ipynb"><img src="https://colab.research.google.com/assets/colab-badge.svg" alt="Open In Colab"/></a> Function Encoders + Neural ODEs

+ <a target="_blank" href="https://colab.research.google.com/github/pnnl/neuromancer/blob/master/examples/DAEs/tank_dae_example.ipynb"><img src="https://colab.research.google.com/assets/colab-badge.svg" alt="Open In Colab"/></a> Neural Differential Algebraic Equations (DAEs) via operator splitting method 


### Physics-Informed Neural Networks (PINNs)
Neuromancer's symbolic programming design is perfectly suited for solving PINNs. [More information on PINNs](https://github.com/pnnl/neuromancer/tree/develop/examples/PDEs)
+ <a target="_blank" href="https://colab.research.google.com/github/pnnl/neuromancer/blob/master/examples/PDEs/Part_1_PINN_DiffusionEquation.ipynb"><img src="https://colab.research.google.com/assets/colab-badge.svg" alt="Open In Colab"/></a> Diffusion Equation
+ <a target="_blank" href="https://colab.research.google.com/github/pnnl/neuromancer/blob/master/examples/PDEs/Part_2_PINN_BurgersEquation.ipynb"><img src="https://colab.research.google.com/assets/colab-badge.svg" alt="Open In Colab"/></a> Burgers' Equation
+ <a target="_blank" href="https://colab.research.google.com/github/pnnl/neuromancer/blob/master/examples/PDEs/Part_3_PINN_BurgersEquation_inverse.ipynb"><img src="https://colab.research.google.com/assets/colab-badge.svg" alt="Open In Colab"/></a> Burgers' Equation w/ Parameter Estimation (Inverse Problem)
+ <a target="_blank" href="https://colab.research.google.com/github/pnnl/neuromancer/blob/master/examples/PDEs/Part_4_PINN_LaplaceEquationSteadyState.ipynb"><img src="https://colab.research.google.com/assets/colab-badge.svg" alt="Open In Colab"/></a> Laplace's Equation (steady-state)
+ <a target="_blank" href="https://colab.research.google.com/github/pnnl/neuromancer/blob/master/examples/PDEs/Part_5_Pendulum_Stacked.ipynb"><img src="https://colab.research.google.com/assets/colab-badge.svg" alt="Open In Colab"/></a>  Damped Pendulum via stacked PINN
+ <a target="_blank" href="https://colab.research.google.com/github/pnnl/neuromancer/blob/master/examples/PDEs/Part_6_PINN_NavierStokesCavitySteady_KAN.ipynb"><img src="https://colab.research.google.com/assets/colab-badge.svg" alt="Open In Colab"/></a> Navier-Stokes equation (lid-driven cavity flow, steady-state, KAN)

### Stochastic Differential Equations (SDEs) 
Neuromancer has been integrated with TorchSDE to handle stochastic dynamical systems. [More information on SDEs](https://github.com/pnnl/neuromancer/tree/develop/examples/SDEs)
+ <a target="_blank" href="https://colab.research.google.com/github/pnnl/neuromancer/blob/master/examples/SDEs/sde_walkthrough.ipynb">
  <img src="https://colab.research.google.com/assets/colab-badge.svg" alt="Open In Colab"/></a> LatentSDEs: "System Identification" of Stochastic Processes using Neuromancer x TorchSDE
  

## Scalability and Customization

### PyTorch Lightning Integration

We have integrated PyTorch Lightning to streamline code, enable custom training logic, support GPU and multi-GPU setups, and handle large-scale, memory-intensive learning tasks.

+ <a target="_blank" href="https://colab.research.google.com/github/pnnl/neuromancer/blob/master/examples/lightning_integration_examples/Part_1_lightning_basics_tutorial.ipynb">
  <img src="https://colab.research.google.com/assets/colab-badge.svg" alt="Open In Colab"/></a> Lightning Integration Basics.

+ <a target="_blank" href="https://colab.research.google.com/github/pnnl/neuromancer/blob/master/examples/lightning_integration_examples/Part_2_lightning_advanced_and_gpu_tutorial.ipynb">
  <img src="https://colab.research.google.com/assets/colab-badge.svg" alt="Open In Colab"/></a> Lightning Advanced Features and Automatic GPU Support.

+ <a target="_blank" href="https://colab.research.google.com/github/pnnl/neuromancer/blob/master/examples/lightning_integration_examples/other_examples/lightning_custom_training_example.ipynb">
  <img src="https://colab.research.google.com/assets/colab-badge.svg" alt="Open In Colab"/></a> Defining Custom Training Logic via Lightning Modularized Code.


## Documentation and User Guides
The documentation for the library can be found [online](https://pnnl.github.io/neuromancer/). 
There is also an [introduction video](https://www.youtube.com/watch?v=YkFKz-DgC98) covering 
the core features of the library. 

For more information, including that for developers, please go to our [Developer and User Guide](USER_GUIDE.md)

## Community Information
We welcome contributions and feedback from the open-source community!  

### Contributions, Discussions, and Issues
Please read the [Community Development Guidelines](https://github.com/pnnl/neuromancer/blob/master/CONTRIBUTING.md) 
for further information on contributions, [discussions](https://github.com/pnnl/neuromancer/discussions), and [Issues](https://github.com/pnnl/neuromancer/issues).

###  Release notes
See the [Release notes](https://github.com/pnnl/neuromancer/blob/master/RELEASE_NOTES.md) documenting new features.

###  License
NeuroMANCER comes with [BSD license](https://en.wikipedia.org/wiki/BSD_licenses).
See the [license](https://github.com/pnnl/neuromancer/blob/master/LICENSE.md) for further details. 


## Publications 
+ [Ashish S. Nair, Bruno Jacob, Amanda A. Howard, Jan Drgona, Panos Stinis, E-PINNs: Epistemic Physics-Informed Neural Networks, 	arXiv:2503.19333](https://arxiv.org/abs/2503.19333)
+ [Bo Tang, Elias B. Khalil, Ján Drgoňa, Learning to Optimize for Mixed-Integer Non-linear Programming, arXiv:2410.11061, 2024](https://arxiv.org/abs/2410.11061)
+ [John Viljoen, Wenceslao Shaw Cortez, Jan Drgona, Sebastian East, Masayoshi Tomizuka, Draguna Vrabie, Differentiable Predictive Control for Robotics: A Data-Driven Predictive Safety Filter Approach, arXiv:2409.13817, 2024](https://arxiv.org/abs/2409.13817)
+ [Jan Drgona, Aaron Tuor, Draguna Vrabie, Learning Constrained Parametric Differentiable Predictive Control Policies With Guarantees, IEEE Transactions on Systems, Man, and Cybernetics: Systems, 2024](https://ieeexplore.ieee.org/abstract/document/10479163)
+ [Renukanandan Tumu, Wenceslao Shaw Cortez, Ján Drgoňa, Draguna L. Vrabie, Sonja Glavaski, Differentiable Predictive Control for Large-Scale Urban Road Networks, 	arXiv:2406.10433, 2024](https://arxiv.org/abs/2406.10433)
+ [Ethan King, James Kotary, Ferdinando Fioretto, Jan Drgona, Metric Learning to Accelerate Convergence of Operator Splitting Methods for Differentiable Parametric Programming, arXiv:2404.00882, 2024](https://arxiv.org/abs/2404.00882)
+ [James Koch, Madelyn Shapiro, Himanshu Sharma, Draguna Vrabie, Jan Drgona, Neural Differential Algebraic Equations, arXiv:2403.12938, 2024](https://arxiv.org/abs/2403.12938)
+ [Wenceslao Shaw Cortez, Jan Drgona, Draguna Vrabie, Mahantesh Halappanavar, A Robust, Efficient Predictive Safety Filter, arXiv:2311.08496, 2024](https://arxiv.org/abs/2311.08496)
+ [Shrirang Abhyankar, Jan Drgona, Andrew August, Elliott Skomski, Aaron Tuor, Neuro-physical dynamic load modeling using differentiable parametric optimization, 2023 IEEE Power & Energy Society General Meeting (PESGM), 2023](https://ieeexplore.ieee.org/abstract/document/10253098)
+ [James Koch, Zhao Chen, Aaron Tuor, Jan Drgona, Draguna Vrabie, Structural Inference of Networked Dynamical Systems with Universal Differential Equations, arXiv:2207.04962, (2022)](https://aps.arxiv.org/abs/2207.04962)
+ [Ján Drgoňa, Sayak Mukherjee, Aaron Tuor, Mahantesh Halappanavar, Draguna Vrabie, Learning Stochastic Parametric Differentiable Predictive Control Policies, IFAC ROCOND conference (2022)](https://www.sciencedirect.com/science/article/pii/S2405896322015877)
+ [Sayak Mukherjee, Ján Drgoňa, Aaron Tuor, Mahantesh Halappanavar, Draguna Vrabie, Neural Lyapunov Differentiable Predictive Control, IEEE Conference on Decision and Control Conference 2022](https://arxiv.org/abs/2205.10728)
+ [Wenceslao Shaw Cortez, Jan Drgona, Aaron Tuor, Mahantesh Halappanavar, Draguna Vrabie, Differentiable Predictive Control with Safety Guarantees: A Control Barrier Function Approach, IEEE Conference on Decision and Control Conference 2022](https://arxiv.org/abs/2208.02319)
+ [Ethan King, Jan Drgona, Aaron Tuor, Shrirang Abhyankar, Craig Bakker, Arnab Bhattacharya, Draguna Vrabie, Koopman-based Differentiable Predictive Control for the Dynamics-Aware Economic Dispatch Problem, 2022 American Control Conference (ACC)](https://ieeexplore.ieee.org/document/9867379)
+ [Drgoňa, J., Tuor, A. R., Chandan, V., & Vrabie, D. L., Physics-constrained deep learning of multi-zone building thermal dynamics. Energy and Buildings, 243, 110992, (2021)](https://www.sciencedirect.com/science/article/pii/S0378778821002760)
+ [E. Skomski, S. Vasisht, C. Wight, A. Tuor, J. Drgoňa and D. Vrabie, "Constrained Block Nonlinear Neural Dynamical Models," 2021 American Control Conference (ACC), 2021, pp. 3993-4000, doi: 10.23919/ACC50511.2021.9482930.](https://ieeexplore.ieee.org/document/9482930)
+ [Skomski, E., Drgoňa, J., & Tuor, A. (2021, May). Automating Discovery of Physics-Informed Neural State Space Models via Learning and Evolution. In Learning for Dynamics and Control (pp. 980-991). PMLR.](https://proceedings.mlr.press/v144/skomski21a.html)
+ [Drgoňa, J., Tuor, A., Skomski, E., Vasisht, S., & Vrabie, D. (2021). Deep Learning Explicit Differentiable Predictive Control Laws for Buildings. IFAC-PapersOnLine, 54(6), 14-19.](https://www.sciencedirect.com/science/article/pii/S2405896321012933)
+ [Tuor, A., Drgona, J., & Vrabie, D. (2020). Constrained neural ordinary differential equations with stability guarantees. arXiv preprint arXiv:2004.10883.](https://arxiv.org/abs/2004.10883)
+ [Drgona, Jan, et al. "Differentiable Predictive Control: An MPC Alternative for Unknown Nonlinear Systems using Constrained Deep Learning." Journal of Process Control Volume 116, August 2022, Pages 80-92](https://www.sciencedirect.com/science/article/pii/S0959152422000981)
+ [Drgona, J., Skomski, E., Vasisht, S., Tuor, A., & Vrabie, D. (2020). Dissipative Deep Neural Dynamical Systems, in IEEE Open Journal of Control Systems, vol. 1, pp. 100-112, 2022](https://ieeexplore.ieee.org/document/9809789)
+ [Drgona, J., Tuor, A., & Vrabie, D., Learning Constrained Adaptive Differentiable Predictive Control Policies With Guarantees, arXiv preprint arXiv:2004.11184, (2020)](https://arxiv.org/abs/2004.11184)


## Cite as
```yaml
@article{Neuromancer2023,
  title={{NeuroMANCER: Neural Modules with Adaptive Nonlinear Constraints and Efficient Regularizations}},
  author={Drgona, Jan and Tuor, Aaron and Koch, James and Shapiro, Madelyn and Jacob, Bruno and Vrabie, Draguna},
  Url= {https://github.com/pnnl/neuromancer}, 
  year={2023}
}
```

## Development team

**Lead developers**: [Jan Drgona](https://drgona.github.io/), [Aaron Tuor](https://sw.cs.wwu.edu/~tuora/aarontuor/)  
**Notable contributors**: [Rahul Birmiwal](https://www.linkedin.com/in/rahul-birmiwal009/), [Bruno Jacob](https://brunopjacob.github.io/),  [Reilly Raab](https://reillyraab.com/about.html), Madelyn Shapiro, James Koch, Seth Briney, Bo Tang, Ethan King, Elliot Skomski, Zhao Chen, Christian Møldrup Legaard, Tyler Ingebrand, Alireza Daneshvar, Cary Faulkner  
**Scientific advisors**: Draguna Vrabie, Panos Stinis  

Open-source contributions made by:  
<a href="https://github.com/pnnl/neuromancer/graphs/contributors">
  <img src="https://contrib.rocks/image?repo=pnnl/neuromancer" />
</a>

Made with [contrib.rocks](https://contrib.rocks).

## Acknowledgments
This research was partially supported by the Mathematics for Artificial Reasoning in Science (MARS) and Data Model Convergence (DMC) initiatives via the Laboratory Directed Research and Development (LDRD) investments at Pacific Northwest National Laboratory (PNNL), by the U.S. Department of Energy, through the Office of Advanced Scientific Computing Research's “Data-Driven Decision Control for Complex Systems (DnC2S)” project, and through the Energy Efficiency and Renewable Energy, Building Technologies Office under the “Dynamic decarbonization through autonomous physics-centric deep learning and optimization of building operations” and the “Advancing Market-Ready Building Energy Management by Cost-Effective Differentiable Predictive Control” projects. This project was also supported from the U.S. Department of Energy, Advanced Scientific Computing Research program, under the Uncertainty Quantification for Multifidelity Operator Learning (MOLUcQ) project (Project No. 81739). PNNL is a multi-program national laboratory operated for the U.S. Department of Energy (DOE) by Battelle Memorial Institute under Contract No. DE-AC05-76RL0-1830.

<p align="center">
  <img src="figs/PNNL_logo.jpg" width="500">  
</p>


This research was also supported by the Ralph O’Connor Sustainable Energy Institute at Johns Hopkins University.

<p align="center">
  <img src="figs/JHU_logo.png" width="500">  
</p><|MERGE_RESOLUTION|>--- conflicted
+++ resolved
@@ -3,11 +3,7 @@
   <img src="figs/Neuromancer.png" width="250">  
 </p>
 
-<<<<<<< HEAD
-# NeuroMANCER v1.5.5
-=======
 # NeuroMANCER v1.5.6
->>>>>>> f31d1eaf
 
 [![PyPi Version](https://img.shields.io/pypi/v/neuromancer)](https://pypi.org/project/neuromancer)
 [![License](https://img.shields.io/badge/license-BSD-blue.svg)](https://github.com/pnnl/neuromancer/blob/master/LICENSE.md)
@@ -43,11 +39,7 @@
 * **The NeuroMANCER-GPT Assistant**: We provide easy-to-use scripts to convert the contents of the NeuroMANCER library in a way that is suitable for ingestion in RAG-based "LLM-assistant" pipelines. Please see [Assistant](https://github.com/pnnl/neuromancer/blob/develop/assistant/README.md) to read more about how one can quickly spin up an LLM model to help understand and code in NeuroMANCER. 
 
 
-<<<<<<< HEAD
-## What's New in v1.5.5
-=======
 ## What's New in v1.5.6
->>>>>>> f31d1eaf
 
 
 ### New Examples:
@@ -60,13 +52,10 @@
 ### New Features
 + New class SystemPreview that acts as drop-in replacement for System class enabling preview horizon functionality
 + Unit tests brought up-to-date. 
-<<<<<<< HEAD
-=======
 
 ### Fixed bug
 + Fixed bug with mlflow dependency creating conflicts in Google Colab
 
->>>>>>> f31d1eaf
 
 ## Installation
 Simply run 
