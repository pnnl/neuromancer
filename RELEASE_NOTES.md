
##  Release notes

<<<<<<< HEAD
### Version 1.5.5 Release Notes
=======
### Version 1.5.6 Release Notes
>>>>>>> f31d1eaf
+ New feature: DPC with preview horizon using new class SystemPreview that acts as drop-in replacement for System class
+ New example: Neural DAEs via operator splitting method
+ New example: Mixed-Integer DPC for thermal system
+ New example: Grid-responsive DPC for building energy systems
<<<<<<< HEAD
=======
+ Fixed bug with mlflow dependency creating conflicts in Google Colab

>>>>>>> f31d1eaf

### Version 1.5.4 Release Notes
+ New feature: Function encoders for function approximation and zero-shot generalization in neural ODEs
+ Bug fix: plotting issues in several examples,
+ Bug fix: computing constraints violations and objective values in L2O examples
+ Bug fix: CSTR dynamics model in psl submodule

### Version 1.5.3 Release Notes
+ New feature: NeuroMANCER LLM Assistant configuration scripts
+ New feature: In-depth and educational notebook comparing and contrasting RL vs DPC for building energy systems control
+ New feature: Updated NODE class that can now accept instantiated Variables in the constructor

### Version 1.5.2 Release Notes
+ New feature: Multi-fidelty Kolgomorov Arnold Networks for SOTA function approximation
+ New feature: Load forecasting on building energy systems tutorials
+ New feature: Transformer block 


### Version 1.5.1 Release Notes
+ Enhancement: Now supports integration of all Lightning hooks into the Neuromancer Lightning trainer. Please refer to Lightning examples README for more information
+ Deprecated WandB hyperparameter tuning via `LitTrainer` for now 
+ New feature: TorchSDE integration with Neuromancer core library, namely `torchsde.sdeint()`. Motivating example for system ID on stochastic process found in examples/sdes/sde_walkthrough.ipynb
+ New feature: Stacked physics-informed neural networks 
+ New feature: SINDy -- sparse system identification of nonlinear dynamical systems
+ New feature: differentiable proximal operators in operator splitting methods for learning to optimize

### Version 1.5.0 Release Notes 
+ New Feature: PyTorch Lightning Integration with NeuroMANCER core library. All these features are opt-in. 
  + Code simplifications: zero boilerplate code, increased modularity 
  + Added ability for user to define custom training logic 
  + Easy support for GPU and multi-GPU training
  + Easy Weights and Biases (https://wandb.ai/site) hyperparameter tuning and Tensorboard Logging


### Version 1.4.2 Release Notes 
+ New feature: Update violation energy for projected gradient #110 (based on idea #86).
+ Reverted `psl.nonautonomous.TwoTank` `(umin, umax)` bounds to `(0.5, 0.5)` for numerical stability #105
+ Added new unit tests for `problem.py` and `system.py` #107
+ Automated docs build from `master -> gh-pages` #107
+ Fixed positional arg error and added support for Time data in `file_emulator.py` #119
+ Fixed a bug in `System` which caused incorrect visualization of the computational graph
+ New examples:
  + [learning to optimize with cvxplayers](https://github.com/pnnl/neuromancer/blob/master/examples/parametric_programming/Part_5_cvxpy_layers.ipynb)
  + [Deep Koopman for system identification](https://github.com/pnnl/neuromancer/blob/master/examples/ODEs/Part_7_DeepKoopman.ipynb)
  + [control-oriented Deep Koopman for system identification](https://github.com/pnnl/neuromancer/blob/master/examples/ODEs/Part_8_nonauto_DeepKoopman.ipynb)
  + extended set of [domain examples](https://github.com/pnnl/neuromancer/tree/master/examples/domain_examples)
+ Other minor updates to examples

### Version 1.4.1 Release Notes
+ To simplify integration, interpolation of control input is no longer supported in `integrators.py`
  + The `interp_u` parameter of `Integrator` and subclasses has been deprecated
+ Additional inputs (e.g., `u`, `t`) can now be passed as `*args` (instead of as a single tensor input stacked with `x`) in:
  + `Integrator` and subclasses in `integrators.py`
  + `Block` - new base class for all other classes in `blocks.py`
  + `ODESystem` in `ode.py`
+ New Physics-Informed Neural Network (PINN) examples for solving PDEs in `/examples/PDEs/`
+ New system identification examples for ODEs in `/examples/ODEs/`
+ Fixed a bug in the `show(...)` method of the `Problem` class
+ Hotfix: `*args` for `GeneralNetworkedODE`

###  Version 1.4 Release Notes
+ Refactored PSL
  + Better PSL unit testing coverage
  + Consistent interfaces across system types
  + Consistent perturbation signal interface in signals.py
+ Refactored Control and System ID learning using Node and System class (system.py)
  + Classes used for system ID can now be easily interchanged to accommodate downstream control policy learning

###  Version 1.3.2 Release Notes
+ Merged Structured Linear Maps and Pyton Systems Library into Neuromancer
  + The code in neuromancer was closely tied to psl and slim.
  A decision was made to integrate the packages as submodules of neuromancer.
  This also solves the issue of the package names "psl" and "slim" already being taken on PyPI.

*Import changes for psl and slim*

```python
# before
import psl
import slim

# now
from neuromancer import psl
from neuromancer import slim
```

### Version 1.3.1 release notes
+ New example scripts and notebooks
  + Interactive Colab notebooks for testing Neuromancer functionality without setting up an environment 
    + See [Examples](#examples) for links to Colab
  + RC-Network modeling using Graph Neural Time-steppers example:
    + See neuromancer/examples/graph_timesteppers/
  + Baseline NODE dynamics modeling results for all nonautonomous systems in Python Systems Library
    + See neuromancer/examples/benchmarks/node/
  + Updated install instructions for Linux, Windows, and MAC operating systems
    + New linux_env.yml, windows_env.yml, osxarm64_env.yml files for installation of dependencies across OS
+ Corresponding releases of SLiM and PSL packages
  + Make sure to update these packages if updating Neuromancer
  + Release 1.4 will roll SLiM and PSL into core Neuromancer for ease of installation and development

###  Version 1.3 release notes
+ Tutorial [YouTube videos](https://www.youtube.com/channel/UC5oWRFxzUwWrDNzkdWLIb7A) to accompany tutorial scripts in examples folder:
  + [examples/system_identification/duffing_parameter.py](https://www.youtube.com/watch?v=HLuqneSnoC8)
+ Closed loop control policy learning examples with Neural Ordinary Differential Equations
  + examples/control/
      + vdpo_DPC_cl_fixed_ref.py
      + two_tank_sysID_DPC_cl_var_ref.py
      + two_tank_DPC_cl_var_ref.py
      + two_tank_DPC_cl_fixed_ref.py
+ Closed loop control policy learning example with Linear State Space Models. 
  + examples/control/
      + double_integrator_dpc_ol_fixed_ref.py
      + vtol_dpc_ol_fixed_ref.py
+ New class for Linear State Space Models (LSSM)
    + LinearSSM in dynamics.py
+ Refactored closed-loop control policy simulations
  + simulator.py
+ Interfaces for open and closed loop simulation (evaluation after training) for several classes 
    + Dynamics
    + Estimator
    + Policy
    + Constraint
    + PSL Emulator classes
+ New class for closed-loop policy learning of non-autonomous ODE systems
  + ControlODE class in ode.py
+ Added support for NODE systems
  + Torchdiffeq integration with fast adjoint method for NODE optimization<|MERGE_RESOLUTION|>--- conflicted
+++ resolved
@@ -1,20 +1,15 @@
 
 ##  Release notes
 
-<<<<<<< HEAD
-### Version 1.5.5 Release Notes
-=======
+
 ### Version 1.5.6 Release Notes
->>>>>>> f31d1eaf
+
 + New feature: DPC with preview horizon using new class SystemPreview that acts as drop-in replacement for System class
 + New example: Neural DAEs via operator splitting method
 + New example: Mixed-Integer DPC for thermal system
 + New example: Grid-responsive DPC for building energy systems
-<<<<<<< HEAD
-=======
 + Fixed bug with mlflow dependency creating conflicts in Google Colab
 
->>>>>>> f31d1eaf
 
 ### Version 1.5.4 Release Notes
 + New feature: Function encoders for function approximation and zero-shot generalization in neural ODEs
