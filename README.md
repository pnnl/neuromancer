# NeuroMANCER v1.2
Neural Modules with Adaptive Nonlinear Constraints and Efficient Regularizations.


Authors: Aaron Tuor, Jan Drgona, Mia Skomski, Stefan Dernbach, James Koch, Zhao Chen,
Christian Møldrup Legaard, Draguna Vrabie


## Documentation

The documentation for the library can be found [online](https://pnnl.github.io/neuromancer/)
and in the [pdf form](https://github.com/pnnl/neuromancer/blob/master/Documentation.pdf). 


```python 
# Neuromancer syntax example for differentiable parametric programming
import neuromancer as nm

# primal solution map to be trained
func = nm.blocks.MLP(insize=2, outsize=2, hsizes=[80] * 4)
sol_map = nm.maps.Map(func,
        input_keys=["a", "p"],
        output_keys=["x"],
        name='primal_map')

# problem primal variables
x = nm.constraints.variable("x")[:, [0]]
y = nm.constraints.variable("x")[:, [1]]

# sampled problem parameters
p = nm.constraints.variable('p')
a = nm.constraints.variable('a')

# nonlinear objective function
f = (1-x)**2 + a*(y-x**2)**2
obj = f.minimize(weight=1., name='obj')

# constraints
con_1 = 100*(x >= y)
con_2 = 100*((p/2)**2 <= x**2+y**2)
con_3 = 100*(x**2+y**2 <= p**2)

# create constrained optimization loss
objectives = [obj]
constraints = [con_1, con_2, con_3]
loss = nm.loss.PenaltyLoss(objectives, constraints)
# construct constrained optimization problem
components = [sol_map]
problem = nm.problem.Problem(components, loss)
```

![UML diagram](figs/class_diagram.png)
*UML diagram of NeuroMANCER classes.*


## Installation

First clone the neuromancer, [slim](https://github.com/pnnl/slim), and [psl](https://github.com/pnnl/psl) libraries.

```bash

git clone -b master https://github.com/pnnl/neuromancer.git --single-branch
git clone -b master https://github.com/pnnl/psl.git --single-branch
git clone -b master https://github.com/pnnl/slim.git --single-branch

```
## Install dependencies

### Ubuntu

``` bash
conda env create -f env.yml
conda activate neuromancer
conda install tqdm
conda install pytorch-scatter -c pyg
conda install -c anaconda sphinx
conda install -c conda-forge sphinx_rtd_theme

```

### Windows

``` bash
conda env create -f windows_env.yml
conda activate neuromancer
conda install tqdm
conda install pytorch-scatter -c pyg
conda install -c anaconda sphinx
conda install -c conda-forge sphinx_rtd_theme
conda install -c defaults intel-openmp -f
```

### Other operating system

``` bash
<<<<<<< HEAD
conda create -n neuromancer python=3.10.4
conda activate neuromancer
conda config --add channels conda-forge
conda install pytorch cudatoolkit=10.2 -c pytorch
conda install scipy numpy matplotlib scikit-learn pandas dill mlflow pydot=1.4.2 pyts numba networkx
conda install networkx plum-dispatch 
conda install -c anaconda pytest hypothesis
conda install cvxpy cvxopt casadi seaborn
conda install tqdm
conda install pytorch-scatter -c pyg
conda install -c anaconda sphinx
conda install -c conda-forge sphinx_rtd_theme
=======
$ conda create -n neuromancer python=3.10.4
$ conda activate neuromancer
(neuromancer) $ conda config --add channels conda-forge
(neuromancer) $ conda install pytorch cudatoolkit=10.2 -c pytorch
(neuromancer) $ conda install scipy numpy matplotlib scikit-learn pandas dill mlflow pydot=1.4.2 pyts numba networkx
(neuromancer) $ conda install networkx plum-dispatch 
(neuromancer) $ conda install -c anaconda pytest hypothesis
(neuromancer) $ conda install tqdm
(neuromancer) $ conda install pytorch-scatter -c pyg
(neuromancer) $ conda install -c anaconda sphinx
(neuromancer) $ conda install -c conda-forge sphinx_rtd_theme
>>>>>>> 8db19c23

```

## Install neuromancer ecosystem
``` bash
cd psl; python setup.py develop
cd ../slim; python setup.py develop
cd ../neuromancer; python setup.py develop
``` 

## Examples

For detailed examples of NeuroMANCER usage
for control, system identification, and parametric programming as well as tutorials for basic usage, see the scripts
in the examples folder. 

The parametric programming examples have additional package dependencies for benchmarking
against traditional constrained optimization solvers, e.g., cvxpy (these should also have been installed using env.yml)

```console
conda install cvxpy cvxopt seaborn
pip install casadi 
```
## For developers
All test code is developed using pytest and hypothesis. Please refer to 
the test folder and create unit tests for any new modules introduced to the library. 

## Publications
+ [James Koch, Zhao Chen, Aaron Tuor, Jan Drgona, Draguna Vrabie, Structural Inference of Networked Dynamical Systems with Universal Differential Equations, arXiv:2207.04962, (2022)](https://aps.arxiv.org/abs/2207.04962)
+ [Ján Drgoňa, Sayak Mukherjee, Aaron Tuor, Mahantesh Halappanavar, Draguna Vrabie, Learning Stochastic Parametric Differentiable Predictive Control Policies, IFAC ROCOND conference (2022)](https://www.sciencedirect.com/science/article/pii/S2405896322015877)
+ [Sayak Mukherjee, Ján Drgoňa, Aaron Tuor, Mahantesh Halappanavar, Draguna Vrabie, Neural Lyapunov Differentiable Predictive Control, IEEE Conference on Decision and Control Conference 2022](https://arxiv.org/abs/2205.10728)
+ [Wenceslao Shaw Cortez, Jan Drgona, Aaron Tuor, Mahantesh Halappanavar, Draguna Vrabie, Differentiable Predictive Control with Safety Guarantees: A Control Barrier Function Approach, IEEE Conference on Decision and Control Conference 2022](https://arxiv.org/abs/2208.02319)
+ [Ethan King, Jan Drgona, Aaron Tuor, Shrirang Abhyankar, Craig Bakker, Arnab Bhattacharya, Draguna Vrabie, Koopman-based Differentiable Predictive Control for the Dynamics-Aware Economic Dispatch Problem, 2022 American Control Conference (ACC)](https://ieeexplore.ieee.org/document/9867379)
+ [Drgoňa, J., Tuor, A. R., Chandan, V., & Vrabie, D. L., Physics-constrained deep learning of multi-zone building thermal dynamics. Energy and Buildings, 243, 110992, (2021)](https://www.sciencedirect.com/science/article/pii/S0378778821002760)
+ [E. Skomski, S. Vasisht, C. Wight, A. Tuor, J. Drgoňa and D. Vrabie, "Constrained Block Nonlinear Neural Dynamical Models," 2021 American Control Conference (ACC), 2021, pp. 3993-4000, doi: 10.23919/ACC50511.2021.9482930.](https://ieeexplore.ieee.org/document/9482930)
+ [Skomski, E., Drgoňa, J., & Tuor, A. (2021, May). Automating Discovery of Physics-Informed Neural State Space Models via Learning and Evolution. In Learning for Dynamics and Control (pp. 980-991). PMLR.](https://proceedings.mlr.press/v144/skomski21a.html)
+ [Drgoňa, J., Tuor, A., Skomski, E., Vasisht, S., & Vrabie, D. (2021). Deep Learning Explicit Differentiable Predictive Control Laws for Buildings. IFAC-PapersOnLine, 54(6), 14-19.](https://www.sciencedirect.com/science/article/pii/S2405896321012933)
+ [Tuor, A., Drgona, J., & Vrabie, D. (2020). Constrained neural ordinary differential equations with stability guarantees. arXiv preprint arXiv:2004.10883.](https://arxiv.org/abs/2004.10883)
+ [Drgona, Jan, et al. "Differentiable Predictive Control: An MPC Alternative for Unknown Nonlinear Systems using Constrained Deep Learning." Journal of Process Control Volume 116, August 2022, Pages 80-92](https://www.sciencedirect.com/science/article/pii/S0959152422000981)
+ [Drgona, J., Skomski, E., Vasisht, S., Tuor, A., & Vrabie, D. (2020). Dissipative Deep Neural Dynamical Systems, in IEEE Open Journal of Control Systems, vol. 1, pp. 100-112, 2022](https://ieeexplore.ieee.org/document/9809789)
+ [Drgona, J., Tuor, A., & Vrabie, D., Learning Constrained Adaptive Differentiable Predictive Control Policies With Guarantees, arXiv preprint arXiv:2004.11184, (2020)](https://arxiv.org/abs/2004.11184)

## Cite as
```yaml
@article{Neuromancer2022,
  title={{NeuroMANCER: Neural Modules with Adaptive Nonlinear Constraints and Efficient Regularizations}},
  author={Tuor, Aaron and Drgona, Jan and Skomski, Mia and Koch, James and Chen, Zhao and Dernbach, Stefan and Legaard, Christian Møldrup and Vrabie, Draguna},
  Url= {https://github.com/pnnl/neuromancer}, 
  year={2022}
}
```
<|MERGE_RESOLUTION|>--- conflicted
+++ resolved
@@ -1,172 +1,156 @@
-# NeuroMANCER v1.2
-Neural Modules with Adaptive Nonlinear Constraints and Efficient Regularizations.
-
-
-Authors: Aaron Tuor, Jan Drgona, Mia Skomski, Stefan Dernbach, James Koch, Zhao Chen,
-Christian Møldrup Legaard, Draguna Vrabie
-
-
-## Documentation
-
-The documentation for the library can be found [online](https://pnnl.github.io/neuromancer/)
-and in the [pdf form](https://github.com/pnnl/neuromancer/blob/master/Documentation.pdf). 
-
-
-```python 
-# Neuromancer syntax example for differentiable parametric programming
-import neuromancer as nm
-
-# primal solution map to be trained
-func = nm.blocks.MLP(insize=2, outsize=2, hsizes=[80] * 4)
-sol_map = nm.maps.Map(func,
-        input_keys=["a", "p"],
-        output_keys=["x"],
-        name='primal_map')
-
-# problem primal variables
-x = nm.constraints.variable("x")[:, [0]]
-y = nm.constraints.variable("x")[:, [1]]
-
-# sampled problem parameters
-p = nm.constraints.variable('p')
-a = nm.constraints.variable('a')
-
-# nonlinear objective function
-f = (1-x)**2 + a*(y-x**2)**2
-obj = f.minimize(weight=1., name='obj')
-
-# constraints
-con_1 = 100*(x >= y)
-con_2 = 100*((p/2)**2 <= x**2+y**2)
-con_3 = 100*(x**2+y**2 <= p**2)
-
-# create constrained optimization loss
-objectives = [obj]
-constraints = [con_1, con_2, con_3]
-loss = nm.loss.PenaltyLoss(objectives, constraints)
-# construct constrained optimization problem
-components = [sol_map]
-problem = nm.problem.Problem(components, loss)
-```
-
-![UML diagram](figs/class_diagram.png)
-*UML diagram of NeuroMANCER classes.*
-
-
-## Installation
-
-First clone the neuromancer, [slim](https://github.com/pnnl/slim), and [psl](https://github.com/pnnl/psl) libraries.
-
-```bash
-
-git clone -b master https://github.com/pnnl/neuromancer.git --single-branch
-git clone -b master https://github.com/pnnl/psl.git --single-branch
-git clone -b master https://github.com/pnnl/slim.git --single-branch
-
-```
-## Install dependencies
-
-### Ubuntu
-
-``` bash
-conda env create -f env.yml
-conda activate neuromancer
-conda install tqdm
-conda install pytorch-scatter -c pyg
-conda install -c anaconda sphinx
-conda install -c conda-forge sphinx_rtd_theme
-
-```
-
-### Windows
-
-``` bash
-conda env create -f windows_env.yml
-conda activate neuromancer
-conda install tqdm
-conda install pytorch-scatter -c pyg
-conda install -c anaconda sphinx
-conda install -c conda-forge sphinx_rtd_theme
-conda install -c defaults intel-openmp -f
-```
-
-### Other operating system
-
-``` bash
-<<<<<<< HEAD
-conda create -n neuromancer python=3.10.4
-conda activate neuromancer
-conda config --add channels conda-forge
-conda install pytorch cudatoolkit=10.2 -c pytorch
-conda install scipy numpy matplotlib scikit-learn pandas dill mlflow pydot=1.4.2 pyts numba networkx
-conda install networkx plum-dispatch 
-conda install -c anaconda pytest hypothesis
-conda install cvxpy cvxopt casadi seaborn
-conda install tqdm
-conda install pytorch-scatter -c pyg
-conda install -c anaconda sphinx
-conda install -c conda-forge sphinx_rtd_theme
-=======
-$ conda create -n neuromancer python=3.10.4
-$ conda activate neuromancer
-(neuromancer) $ conda config --add channels conda-forge
-(neuromancer) $ conda install pytorch cudatoolkit=10.2 -c pytorch
-(neuromancer) $ conda install scipy numpy matplotlib scikit-learn pandas dill mlflow pydot=1.4.2 pyts numba networkx
-(neuromancer) $ conda install networkx plum-dispatch 
-(neuromancer) $ conda install -c anaconda pytest hypothesis
-(neuromancer) $ conda install tqdm
-(neuromancer) $ conda install pytorch-scatter -c pyg
-(neuromancer) $ conda install -c anaconda sphinx
-(neuromancer) $ conda install -c conda-forge sphinx_rtd_theme
->>>>>>> 8db19c23
-
-```
-
-## Install neuromancer ecosystem
-``` bash
-cd psl; python setup.py develop
-cd ../slim; python setup.py develop
-cd ../neuromancer; python setup.py develop
-``` 
-
-## Examples
-
-For detailed examples of NeuroMANCER usage
-for control, system identification, and parametric programming as well as tutorials for basic usage, see the scripts
-in the examples folder. 
-
-The parametric programming examples have additional package dependencies for benchmarking
-against traditional constrained optimization solvers, e.g., cvxpy (these should also have been installed using env.yml)
-
-```console
-conda install cvxpy cvxopt seaborn
-pip install casadi 
-```
-## For developers
-All test code is developed using pytest and hypothesis. Please refer to 
-the test folder and create unit tests for any new modules introduced to the library. 
-
-## Publications
-+ [James Koch, Zhao Chen, Aaron Tuor, Jan Drgona, Draguna Vrabie, Structural Inference of Networked Dynamical Systems with Universal Differential Equations, arXiv:2207.04962, (2022)](https://aps.arxiv.org/abs/2207.04962)
-+ [Ján Drgoňa, Sayak Mukherjee, Aaron Tuor, Mahantesh Halappanavar, Draguna Vrabie, Learning Stochastic Parametric Differentiable Predictive Control Policies, IFAC ROCOND conference (2022)](https://www.sciencedirect.com/science/article/pii/S2405896322015877)
-+ [Sayak Mukherjee, Ján Drgoňa, Aaron Tuor, Mahantesh Halappanavar, Draguna Vrabie, Neural Lyapunov Differentiable Predictive Control, IEEE Conference on Decision and Control Conference 2022](https://arxiv.org/abs/2205.10728)
-+ [Wenceslao Shaw Cortez, Jan Drgona, Aaron Tuor, Mahantesh Halappanavar, Draguna Vrabie, Differentiable Predictive Control with Safety Guarantees: A Control Barrier Function Approach, IEEE Conference on Decision and Control Conference 2022](https://arxiv.org/abs/2208.02319)
-+ [Ethan King, Jan Drgona, Aaron Tuor, Shrirang Abhyankar, Craig Bakker, Arnab Bhattacharya, Draguna Vrabie, Koopman-based Differentiable Predictive Control for the Dynamics-Aware Economic Dispatch Problem, 2022 American Control Conference (ACC)](https://ieeexplore.ieee.org/document/9867379)
-+ [Drgoňa, J., Tuor, A. R., Chandan, V., & Vrabie, D. L., Physics-constrained deep learning of multi-zone building thermal dynamics. Energy and Buildings, 243, 110992, (2021)](https://www.sciencedirect.com/science/article/pii/S0378778821002760)
-+ [E. Skomski, S. Vasisht, C. Wight, A. Tuor, J. Drgoňa and D. Vrabie, "Constrained Block Nonlinear Neural Dynamical Models," 2021 American Control Conference (ACC), 2021, pp. 3993-4000, doi: 10.23919/ACC50511.2021.9482930.](https://ieeexplore.ieee.org/document/9482930)
-+ [Skomski, E., Drgoňa, J., & Tuor, A. (2021, May). Automating Discovery of Physics-Informed Neural State Space Models via Learning and Evolution. In Learning for Dynamics and Control (pp. 980-991). PMLR.](https://proceedings.mlr.press/v144/skomski21a.html)
-+ [Drgoňa, J., Tuor, A., Skomski, E., Vasisht, S., & Vrabie, D. (2021). Deep Learning Explicit Differentiable Predictive Control Laws for Buildings. IFAC-PapersOnLine, 54(6), 14-19.](https://www.sciencedirect.com/science/article/pii/S2405896321012933)
-+ [Tuor, A., Drgona, J., & Vrabie, D. (2020). Constrained neural ordinary differential equations with stability guarantees. arXiv preprint arXiv:2004.10883.](https://arxiv.org/abs/2004.10883)
-+ [Drgona, Jan, et al. "Differentiable Predictive Control: An MPC Alternative for Unknown Nonlinear Systems using Constrained Deep Learning." Journal of Process Control Volume 116, August 2022, Pages 80-92](https://www.sciencedirect.com/science/article/pii/S0959152422000981)
-+ [Drgona, J., Skomski, E., Vasisht, S., Tuor, A., & Vrabie, D. (2020). Dissipative Deep Neural Dynamical Systems, in IEEE Open Journal of Control Systems, vol. 1, pp. 100-112, 2022](https://ieeexplore.ieee.org/document/9809789)
-+ [Drgona, J., Tuor, A., & Vrabie, D., Learning Constrained Adaptive Differentiable Predictive Control Policies With Guarantees, arXiv preprint arXiv:2004.11184, (2020)](https://arxiv.org/abs/2004.11184)
-
-## Cite as
-```yaml
-@article{Neuromancer2022,
-  title={{NeuroMANCER: Neural Modules with Adaptive Nonlinear Constraints and Efficient Regularizations}},
-  author={Tuor, Aaron and Drgona, Jan and Skomski, Mia and Koch, James and Chen, Zhao and Dernbach, Stefan and Legaard, Christian Møldrup and Vrabie, Draguna},
-  Url= {https://github.com/pnnl/neuromancer}, 
-  year={2022}
-}
-```
+# NeuroMANCER v1.2
+Neural Modules with Adaptive Nonlinear Constraints and Efficient Regularizations.
+
+
+Authors: Aaron Tuor, Jan Drgona, Mia Skomski, Stefan Dernbach, James Koch, Zhao Chen,
+Christian Møldrup Legaard, Draguna Vrabie
+
+
+## Documentation
+
+The documentation for the library can be found [online](https://pnnl.github.io/neuromancer/)
+and in the [pdf form](https://github.com/pnnl/neuromancer/blob/master/Documentation.pdf). 
+
+
+```python 
+# Neuromancer syntax example for differentiable parametric programming
+import neuromancer as nm
+
+# primal solution map to be trained
+func = nm.blocks.MLP(insize=2, outsize=2, hsizes=[80] * 4)
+sol_map = nm.maps.Map(func,
+        input_keys=["a", "p"],
+        output_keys=["x"],
+        name='primal_map')
+
+# problem primal variables
+x = nm.constraints.variable("x")[:, [0]]
+y = nm.constraints.variable("x")[:, [1]]
+
+# sampled problem parameters
+p = nm.constraints.variable('p')
+a = nm.constraints.variable('a')
+
+# nonlinear objective function
+f = (1-x)**2 + a*(y-x**2)**2
+obj = f.minimize(weight=1., name='obj')
+
+# constraints
+con_1 = 100*(x >= y)
+con_2 = 100*((p/2)**2 <= x**2+y**2)
+con_3 = 100*(x**2+y**2 <= p**2)
+
+# create constrained optimization loss
+objectives = [obj]
+constraints = [con_1, con_2, con_3]
+loss = nm.loss.PenaltyLoss(objectives, constraints)
+# construct constrained optimization problem
+components = [sol_map]
+problem = nm.problem.Problem(components, loss)
+```
+
+![UML diagram](figs/class_diagram.png)
+*UML diagram of NeuroMANCER classes.*
+
+
+## Installation
+
+First clone the neuromancer, [slim](https://github.com/pnnl/slim), and [psl](https://github.com/pnnl/psl) libraries.
+
+```bash
+
+git clone -b master https://github.com/pnnl/neuromancer.git --single-branch
+git clone -b master https://github.com/pnnl/psl.git --single-branch
+git clone -b master https://github.com/pnnl/slim.git --single-branch
+
+```
+## Install dependencies
+
+### Ubuntu
+
+``` bash
+conda env create -f env.yml
+conda activate neuromancer
+conda install tqdm
+conda install pytorch-scatter -c pyg
+conda install -c anaconda sphinx
+conda install -c conda-forge sphinx_rtd_theme
+```
+
+### Windows
+
+``` bash
+conda env create -f windows_env.yml
+conda activate neuromancer
+conda install tqdm
+conda install pytorch-scatter -c pyg
+conda install -c anaconda sphinx
+conda install -c conda-forge sphinx_rtd_theme
+conda install -c defaults intel-openmp -f
+```
+
+### Other operating system
+
+``` bash
+conda create -n neuromancer python=3.10.4
+conda activate neuromancer
+conda config --add channels conda-forge
+conda install pytorch cudatoolkit=10.2 -c pytorch
+conda install scipy numpy matplotlib scikit-learn pandas dill mlflow pydot=1.4.2 pyts numba networkx
+conda install networkx plum-dispatch 
+conda install -c anaconda pytest hypothesis
+conda install cvxpy cvxopt casadi seaborn
+conda install tqdm
+conda install pytorch-scatter -c pyg
+conda install -c anaconda sphinx
+conda install -c conda-forge sphinx_rtd_theme
+```
+
+## Install neuromancer ecosystem
+``` bash
+cd psl; python setup.py develop
+cd ../slim; python setup.py develop
+cd ../neuromancer; python setup.py develop
+``` 
+
+## Examples
+
+For detailed examples of NeuroMANCER usage
+for control, system identification, and parametric programming as well as tutorials for basic usage, see the scripts
+in the examples folder. 
+
+The parametric programming examples have additional package dependencies for benchmarking
+against traditional constrained optimization solvers, e.g., cvxpy (these should also have been installed using env.yml)
+
+```console
+conda install cvxpy cvxopt seaborn
+pip install casadi 
+```
+## For developers
+All test code is developed using pytest and hypothesis. Please refer to 
+the test folder and create unit tests for any new modules introduced to the library. 
+
+## Publications
++ [James Koch, Zhao Chen, Aaron Tuor, Jan Drgona, Draguna Vrabie, Structural Inference of Networked Dynamical Systems with Universal Differential Equations, arXiv:2207.04962, (2022)](https://aps.arxiv.org/abs/2207.04962)
++ [Ján Drgoňa, Sayak Mukherjee, Aaron Tuor, Mahantesh Halappanavar, Draguna Vrabie, Learning Stochastic Parametric Differentiable Predictive Control Policies, IFAC ROCOND conference (2022)](https://www.sciencedirect.com/science/article/pii/S2405896322015877)
++ [Sayak Mukherjee, Ján Drgoňa, Aaron Tuor, Mahantesh Halappanavar, Draguna Vrabie, Neural Lyapunov Differentiable Predictive Control, IEEE Conference on Decision and Control Conference 2022](https://arxiv.org/abs/2205.10728)
++ [Wenceslao Shaw Cortez, Jan Drgona, Aaron Tuor, Mahantesh Halappanavar, Draguna Vrabie, Differentiable Predictive Control with Safety Guarantees: A Control Barrier Function Approach, IEEE Conference on Decision and Control Conference 2022](https://arxiv.org/abs/2208.02319)
++ [Ethan King, Jan Drgona, Aaron Tuor, Shrirang Abhyankar, Craig Bakker, Arnab Bhattacharya, Draguna Vrabie, Koopman-based Differentiable Predictive Control for the Dynamics-Aware Economic Dispatch Problem, 2022 American Control Conference (ACC)](https://ieeexplore.ieee.org/document/9867379)
++ [Drgoňa, J., Tuor, A. R., Chandan, V., & Vrabie, D. L., Physics-constrained deep learning of multi-zone building thermal dynamics. Energy and Buildings, 243, 110992, (2021)](https://www.sciencedirect.com/science/article/pii/S0378778821002760)
++ [E. Skomski, S. Vasisht, C. Wight, A. Tuor, J. Drgoňa and D. Vrabie, "Constrained Block Nonlinear Neural Dynamical Models," 2021 American Control Conference (ACC), 2021, pp. 3993-4000, doi: 10.23919/ACC50511.2021.9482930.](https://ieeexplore.ieee.org/document/9482930)
++ [Skomski, E., Drgoňa, J., & Tuor, A. (2021, May). Automating Discovery of Physics-Informed Neural State Space Models via Learning and Evolution. In Learning for Dynamics and Control (pp. 980-991). PMLR.](https://proceedings.mlr.press/v144/skomski21a.html)
++ [Drgoňa, J., Tuor, A., Skomski, E., Vasisht, S., & Vrabie, D. (2021). Deep Learning Explicit Differentiable Predictive Control Laws for Buildings. IFAC-PapersOnLine, 54(6), 14-19.](https://www.sciencedirect.com/science/article/pii/S2405896321012933)
++ [Tuor, A., Drgona, J., & Vrabie, D. (2020). Constrained neural ordinary differential equations with stability guarantees. arXiv preprint arXiv:2004.10883.](https://arxiv.org/abs/2004.10883)
++ [Drgona, Jan, et al. "Differentiable Predictive Control: An MPC Alternative for Unknown Nonlinear Systems using Constrained Deep Learning." Journal of Process Control Volume 116, August 2022, Pages 80-92](https://www.sciencedirect.com/science/article/pii/S0959152422000981)
++ [Drgona, J., Skomski, E., Vasisht, S., Tuor, A., & Vrabie, D. (2020). Dissipative Deep Neural Dynamical Systems, in IEEE Open Journal of Control Systems, vol. 1, pp. 100-112, 2022](https://ieeexplore.ieee.org/document/9809789)
++ [Drgona, J., Tuor, A., & Vrabie, D., Learning Constrained Adaptive Differentiable Predictive Control Policies With Guarantees, arXiv preprint arXiv:2004.11184, (2020)](https://arxiv.org/abs/2004.11184)
+
+## Cite as
+```yaml
+@article{Neuromancer2022,
+  title={{NeuroMANCER: Neural Modules with Adaptive Nonlinear Constraints and Efficient Regularizations}},
+  author={Tuor, Aaron and Drgona, Jan and Skomski, Mia and Koch, James and Chen, Zhao and Dernbach, Stefan and Legaard, Christian Møldrup and Vrabie, Draguna},
+  Url= {https://github.com/pnnl/neuromancer}, 
+  year={2022}
+}
+```